--- conflicted
+++ resolved
@@ -346,6 +346,7 @@
     'GoOSe': 'RedHat',
     'Scientific': 'RedHat',
     'Amazon': 'RedHat',
+    'CloudLinux': 'RedHat',
     'Mandrake': 'Mandriva',
     'ESXi': 'VMWare',
     'VMWareESX': 'VMWare',
@@ -389,7 +390,6 @@
             for key, value in release.iteritems():
                 grains['lsb_{0}'.format(key.lower())] = value  # override /etc/lsb-release
         except ImportError:
-<<<<<<< HEAD
             # if the python library isn't available, default to regex
             if os.path.isfile('/etc/lsb-release'):
                 for line in open('/etc/lsb-release').readlines():
@@ -405,86 +405,6 @@
                     if match:
                         # Adds: lsb_distrib_{id,release,codename,description}
                         grains['lsb_{0}'.format(match.groups()[0].lower())] = match.groups()[1].rstrip()
-=======
-            pass
-        if os.path.isfile('/etc/arch-release'):
-            grains['os'] = 'Arch'
-            grains['os_family'] = 'Arch'
-        elif os.path.isfile('/etc/debian_version'):
-            grains['os'] = 'Debian'
-            grains['os_family'] = 'Debian'
-            if 'lsb_distrib_id' in grains:
-                if 'Ubuntu' in grains['lsb_distrib_id']:
-                    grains['os'] = 'Ubuntu'
-                elif os.path.isfile('/etc/issue.net') and \
-                  'Ubuntu' in open('/etc/issue.net').readline():
-                    grains['os'] = 'Ubuntu'
-        elif os.path.isfile('/etc/gentoo-release'):
-            grains['os'] = 'Gentoo'
-            grains['os_family'] = 'Gentoo'
-        elif os.path.isfile('/etc/fedora-release'):
-            grains['os'] = 'Fedora'
-            grains['os_family'] = 'RedHat'
-        elif os.path.isfile('/etc/mandriva-version'):
-            grains['os'] = 'Mandriva'
-            grains['os_family'] = 'Mandriva'
-        elif os.path.isfile('/etc/mandrake-version'):
-            grains['os'] = 'Mandrake'
-            grains['os_family'] = 'Mandriva'
-        elif os.path.isfile('/etc/mageia-version'):
-            grains['os'] = 'Mageia'
-            grains['os_family'] = 'Mageia'
-        elif os.path.isfile('/etc/meego-version'):
-            grains['os'] = 'MeeGo'
-            grains['os_family'] = 'MeeGo'
-        elif os.path.isfile('/etc/vmware-version'):
-            grains['os'] = 'VMWareESX'
-            grains['os_family'] = 'VMWare'
-        elif os.path.isfile('/etc/bluewhite64-version'):
-            grains['os'] = 'Bluewhite64'
-            grains['os_family'] = 'Bluewhite'
-        elif os.path.isfile('/etc/slamd64-version'):
-            grains['os'] = 'Slamd64'
-            grains['os_family'] = 'Slackware'
-        elif os.path.isfile('/etc/slackware-version'):
-            grains['os'] = 'Slackware'
-            grains['os_family'] = 'Slackware'
-        elif os.path.isfile('/etc/enterprise-release'):
-            grains['os_family'] = 'Oracle'
-            if os.path.isfile('/etc/ovs-release'):
-                grains['os'] = 'OVS'
-            else:
-                grains['os'] = 'OEL'
-        elif os.path.isfile('/etc/redhat-release'):
-            grains['os_family'] = 'RedHat'
-            data = open('/etc/redhat-release', 'r').read()
-            if 'centos' in data.lower():
-                grains['os'] = 'CentOS'
-            elif 'scientific' in data.lower():
-                grains['os'] = 'Scientific'
-            elif 'goose' in data.lower():
-                grains['os'] = 'GoOSe'
-            elif 'cloudlinux' in data.lower():
-                grains['os'] = 'CloudLinux'
-            else:
-                grains['os'] = 'RedHat'
-        elif os.path.isfile('/etc/system-release'):
-            grains['os_family'] = 'RedHat'
-            data = open('/etc/system-release', 'r').read()
-            if 'amazon' in data.lower():
-                grains['os'] = 'Amazon'
-        elif os.path.isfile('/etc/SuSE-release'):
-            grains['os_family'] = 'Suse'
-            data = open('/etc/SuSE-release', 'r').read()
-            if 'SUSE LINUX Enterprise Server' in data:
-                grains['os'] = 'SLES'
-            elif 'SUSE LINUX Enterprise Desktop' in data:
-                grains['os'] = 'SLED'
-            elif 'openSUSE' in data:
-                grains['os'] = 'openSUSE'
-            else:
-                grains['os'] = 'SUSE'
->>>>>>> f3dc904c
         # Use the already intelligent platform module to get distro info
         (osname, osrelease, oscodename) = platform.linux_distribution(
                                               supported_dists=_supported_dists)
